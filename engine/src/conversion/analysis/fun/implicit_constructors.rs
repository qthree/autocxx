--- conflicted
+++ resolved
@@ -164,17 +164,9 @@
 /// would need to output a `FnAnalysisBody`. By running it as part of this phase
 /// we can simply generate the sort of thing bindgen generates, then ask
 /// the existing code in this phase to figure out what to do with it.
-<<<<<<< HEAD
 pub(super) fn find_constructors_present(
-    apis: &[Api<FnPrePhase>],
+    apis: &ApiVec<FnPrePhase>,
 ) -> HashMap<QualifiedName, ItemsFound> {
-=======
-pub(super) fn find_missing_constructors(
-    apis: &ApiVec<FnPrePhase>,
-) -> HashMap<QualifiedName, ImplicitConstructorsNeeded> {
-    let mut all_known_types = find_types(apis);
-    all_known_types.extend(known_types().all_names().cloned());
->>>>>>> dd3ee556
     let explicits = find_explicit_items(apis);
 
     // These contain all the classes we've seen so far with the relevant properties on their
@@ -543,8 +535,7 @@
     all_items_found
 }
 
-<<<<<<< HEAD
-fn find_explicit_items(apis: &[Api<FnPrePhase>]) -> HashMap<ExplicitType, ExplicitFound> {
+fn find_explicit_items(apis: &ApiVec<FnPrePhase>) -> HashMap<ExplicitType, ExplicitFound> {
     let mut result = HashMap::new();
     let mut merge_fun = |ty: QualifiedName, kind: ExplicitKind, fun: &FuncToConvert| match result
         .entry(ExplicitType { ty, kind })
@@ -562,38 +553,6 @@
     };
     for api in apis.iter() {
         match api {
-=======
-fn find_explicit_items(apis: &ApiVec<FnPrePhase>) -> HashSet<ExplicitFound> {
-    apis.iter()
-        .filter_map(|api| match api {
-            Api::Function {
-                analysis:
-                    FnAnalysis {
-                        kind: FnKind::Method(self_ty, MethodKind::Constructor),
-                        ..
-                    },
-                ..
-            } => Some(ExplicitFound {
-                ty: self_ty.clone(),
-                kind: ExplicitKind::OtherConstructor,
-            }),
-            Api::Function {
-                analysis:
-                    FnAnalysis {
-                        kind:
-                            FnKind::TraitMethod {
-                                kind: TraitMethodKind::MoveConstructor,
-                                impl_for,
-                                ..
-                            },
-                        ..
-                    },
-                ..
-            } => Some(ExplicitFound {
-                ty: impl_for.clone(),
-                kind: ExplicitKind::MoveConstructor,
-            }),
->>>>>>> dd3ee556
             Api::Function {
                 analysis:
                     FnAnalysis {
