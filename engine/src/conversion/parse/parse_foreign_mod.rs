// Copyright 2020 Google LLC
//
// Licensed under the Apache License, Version 2.0 (the "License");
// you may not use this file except in compliance with the License.
// You may obtain a copy of the License at
//
//    https://www.apache.org/licenses/LICENSE-2.0
//
// Unless required by applicable law or agreed to in writing, software
// distributed under the License is distributed on an "AS IS" BASIS,
// WITHOUT WARRANTIES OR CONDITIONS OF ANY KIND, either express or implied.
// See the License for the specific language governing permissions and
// limitations under the License.

use crate::conversion::api::ApiName;
use crate::conversion::doc_attr::get_doc_attr;
use crate::conversion::error_reporter::report_any_error;
use crate::conversion::{
    api::{FuncToConvert, UnanalyzedApi},
    convert_error::ConvertErrorWithContext,
    convert_error::ErrorContext,
};
use crate::{
    conversion::ConvertError,
    types::{Namespace, QualifiedName},
};
use std::collections::{HashMap, HashSet};
use syn::{
    Block, Expr, ExprCall, ForeignItem, ForeignItemFn, Ident, ImplItem, ItemImpl, LitStr, Stmt,
    Type,
};

use super::parse_bindgen::{
    get_bindgen_original_name_annotation, get_cpp_visibility, get_virtualness, has_attr,
};

/// Parses a given bindgen-generated 'mod' into suitable
/// [Api]s. In bindgen output, a given mod concerns
/// a specific C++ namespace.
pub(crate) struct ParseForeignMod {
    ns: Namespace,
    // We mostly act upon the functions we see within the 'extern "C"'
    // block of bindgen output, but we can't actually do this until
    // we've seen the (possibly subsequent) 'impl' blocks so we can
    // deduce which functions are actually static methods. Hence
    // store them.
    funcs_to_convert: Vec<FuncToConvert>,
    // Evidence from 'impl' blocks about which of these items
    // may actually be methods (static or otherwise). Mapping from
    // function name to type name.
    method_receivers: HashMap<Ident, QualifiedName>,
    ignored_apis: Vec<UnanalyzedApi>,
}

impl ParseForeignMod {
    pub(crate) fn new(ns: Namespace) -> Self {
        Self {
            ns,
            funcs_to_convert: Vec::new(),
            method_receivers: HashMap::new(),
            ignored_apis: Vec::new(),
        }
    }

    /// Record information from foreign mod items encountered
    /// in bindgen output.
    pub(crate) fn convert_foreign_mod_items(&mut self, foreign_mod_items: Vec<ForeignItem>) {
        let mut extra_apis = Vec::new();
        for i in foreign_mod_items {
            report_any_error(&self.ns.clone(), &mut extra_apis, || {
                self.parse_foreign_item(i)
            });
        }
        self.ignored_apis.append(&mut extra_apis);
    }

    fn parse_foreign_item(&mut self, i: ForeignItem) -> Result<(), ConvertErrorWithContext> {
        match i {
            ForeignItem::Fn(item) => {
                let cpp_vis = get_cpp_visibility(&item.attrs);
                let virtualness = get_virtualness(&item.attrs);
                let unused_template_param = has_attr(
                    &item.attrs,
                    "bindgen_unused_template_param_in_arg_or_return",
                );
                let is_move_constructor = Self::is_move_constructor(&item);
                let (reference_args, return_type_is_reference) =
                    Self::get_reference_parameters_and_return(&item);
                let original_name = get_bindgen_original_name_annotation(&item.attrs);
                let doc_attr = get_doc_attr(&item.attrs);
                self.funcs_to_convert.push(FuncToConvert {
                    self_ty: None,
                    ident: item.sig.ident,
                    doc_attr,
                    inputs: item.sig.inputs,
                    output: item.sig.output,
                    vis: item.vis,
                    virtualness,
                    cpp_vis,
                    is_move_constructor,
                    unused_template_param,
                    return_type_is_reference,
                    reference_args,
                    original_name,
<<<<<<< HEAD
                    virtual_this_type: None,
=======
                    synthesize_make_unique: false,
>>>>>>> 0b90c189
                });
                Ok(())
            }
            ForeignItem::Static(item) => Err(ConvertErrorWithContext(
                ConvertError::StaticData(item.ident.to_string()),
                Some(ErrorContext::Item(item.ident)),
            )),
            _ => Err(ConvertErrorWithContext(
                ConvertError::UnexpectedForeignItem,
                None,
            )),
        }
    }

    fn get_bindgen_special_member_annotation(fun: &ForeignItemFn) -> Option<String> {
        fun.attrs
            .iter()
            .filter_map(|a| {
                if a.path.is_ident("bindgen_special_member") {
                    let r: Result<LitStr, syn::Error> = a.parse_args();
                    match r {
                        Ok(ls) => Some(ls.value()),
                        Err(_) => None,
                    }
                } else {
                    None
                }
            })
            .next()
    }

    fn is_move_constructor(fun: &ForeignItemFn) -> bool {
        Self::get_bindgen_special_member_annotation(fun).map_or(false, |val| val == "move_ctor")
    }

    fn get_reference_parameters_and_return(fun: &ForeignItemFn) -> (HashSet<Ident>, bool) {
        let mut ref_params = HashSet::new();
        let mut ref_return = false;
        for a in &fun.attrs {
            if a.path.is_ident("bindgen_ret_type_reference") {
                ref_return = true;
            } else if a.path.is_ident("bindgen_arg_type_reference") {
                let r: Result<Ident, syn::Error> = a.parse_args();
                if let Ok(ls) = r {
                    ref_params.insert(ls);
                }
            }
        }
        (ref_params, ref_return)
    }

    /// Record information from impl blocks encountered in bindgen
    /// output.
    pub(crate) fn convert_impl_items(&mut self, imp: ItemImpl) {
        let ty_id = match *imp.self_ty {
            Type::Path(typ) => typ.path.segments.last().unwrap().ident.clone(),
            _ => return,
        };
        for i in imp.items {
            if let ImplItem::Method(itm) = i {
                let effective_fun_name = if itm.sig.ident == "new" {
                    ty_id.clone()
                } else {
                    match get_called_function(&itm.block) {
                        Some(id) => id.clone(),
                        None => itm.sig.ident,
                    }
                };
                self.method_receivers.insert(
                    effective_fun_name,
                    QualifiedName::new(&self.ns, ty_id.clone()),
                );
            }
        }
    }

    /// Indicate that all foreign mods and all impl blocks have been
    /// fed into us, and we should process that information to generate
    /// the resulting APIs.
    pub(crate) fn finished(mut self, apis: &mut Vec<UnanalyzedApi>) {
        apis.append(&mut self.ignored_apis);
        while !self.funcs_to_convert.is_empty() {
            let mut fun = self.funcs_to_convert.remove(0);
            fun.self_ty = self.method_receivers.get(&fun.ident).cloned();
            apis.push(UnanalyzedApi::Function {
                name: ApiName::new_with_cpp_name(
                    &self.ns,
                    fun.ident.clone(),
                    fun.original_name.clone(),
                ),
                fun: Box::new(fun),
                analysis: (),
                name_for_gc: None,
            })
        }
    }
}

/// bindgen sometimes generates an impl fn called a which calls
/// a function called a1(), if it's dealing with conflicting names.
/// We actually care about the name a1, so we have to parse the
/// name of the actual function call inside the block's body.
fn get_called_function(block: &Block) -> Option<&Ident> {
    match block.stmts.first() {
        Some(Stmt::Expr(Expr::Call(ExprCall { func, .. }))) => match **func {
            Expr::Path(ref exp) => exp.path.segments.first().map(|ps| &ps.ident),
            _ => None,
        },
        _ => None,
    }
}

#[cfg(test)]
mod test {
    use super::get_called_function;
    use syn::parse_quote;
    use syn::Block;

    #[test]
    fn test_get_called_function() {
        let b: Block = parse_quote! {
            {
                call_foo()
            }
        };
        assert_eq!(get_called_function(&b).unwrap().to_string(), "call_foo");
    }
}<|MERGE_RESOLUTION|>--- conflicted
+++ resolved
@@ -102,11 +102,8 @@
                     return_type_is_reference,
                     reference_args,
                     original_name,
-<<<<<<< HEAD
                     virtual_this_type: None,
-=======
                     synthesize_make_unique: false,
->>>>>>> 0b90c189
                 });
                 Ok(())
             }
