// Copyright 2020 Google LLC
//
// Licensed under the Apache License, Version 2.0 <LICENSE-APACHE or
// https://www.apache.org/licenses/LICENSE-2.0> or the MIT license
// <LICENSE-MIT or https://opensource.org/licenses/MIT>, at your
// option. This file may not be copied, modified, or distributed
// except according to those terms.

use indexmap::set::IndexSet as HashSet;

use itertools::Itertools;
use syn::Ident;
use thiserror::Error;

use crate::{
    known_types,
    types::{make_ident, Namespace, QualifiedName},
};

#[derive(Debug, Clone, Error)]
pub enum ConvertError {
    #[error("The initial run of 'bindgen' did not generate any content. This might be because none of the requested items for generation could be converted.")]
    NoContent,
    #[error("An item was requested using 'generate_pod' which was not safe to hold by value in Rust. {0}")]
    UnsafePodType(String),
    #[error("Bindgen generated some unexpected code in a foreign mod section. You may have specified something in a 'generate' directive which is not currently compatible with autocxx.")]
    UnexpectedForeignItem,
    #[error("Bindgen generated some unexpected code in its outermost mod section. You may have specified something in a 'generate' directive which is not currently compatible with autocxx.")]
    UnexpectedOuterItem,
    #[error("Bindgen generated some unexpected code in an inner namespace mod. You may have specified something in a 'generate' directive which is not currently compatible with autocxx.")]
    UnexpectedItemInMod,
    #[error("autocxx was unable to produce a typdef pointing to the complex type {0}.")]
    ComplexTypedefTarget(String),
    #[error("Unexpected type for 'this' in the function {}.", .0.to_cpp_name())]
    UnexpectedThisType(QualifiedName),
    #[error("autocxx does not yet know how to support the built-in C++ type {} - please raise an issue on github", .0.to_cpp_name())]
    UnsupportedBuiltInType(QualifiedName),
    #[error("Type {} has templated arguments and so does the typedef to which it points", .0.to_cpp_name())]
    ConflictingTemplatedArgsWithTypedef(QualifiedName),
    #[error("Function {0} has a parameter or return type which is either on the blocklist or a forward declaration")]
    UnacceptableParam(String),
    #[error("Function {0} has a return reference parameter, but 0 or >1 input reference parameters, so the lifetime of the output reference cannot be deduced.")]
    NotOneInputReference(String),
    #[error("Encountered type not yet supported by autocxx: {0}")]
    UnsupportedType(String),
    #[error("Encountered type not yet known by autocxx: {0}")]
    UnknownType(String),
    #[error("Encountered mutable static data, not yet supported: {0}")]
    StaticData(String),
    #[error("Encountered typedef to itself - this is a known bindgen bug: {0}")]
    InfinitelyRecursiveTypedef(QualifiedName),
    #[error("Unexpected 'use' statement encountered: {}", .0.as_ref().map(|s| s.as_str()).unwrap_or("<unknown>"))]
    UnexpectedUseStatement(Option<String>),
    #[error("Type {} was parameterized over something complex which we don't yet support", .0.to_cpp_name())]
    TemplatedTypeContainingNonPathArg(QualifiedName),
    #[error("Pointer pointed to something unsupported")]
    InvalidPointee,
    #[error("The 'generate' or 'generate_pod' directive for '{0}' did not result in any code being generated. Perhaps this was mis-spelled or you didn't qualify the name with any namespaces? Otherwise please report a bug.")]
    DidNotGenerateAnything(String),
    #[error("Found an attempt at using a forward declaration ({}) inside a templated cxx type such as UniquePtr or CxxVector. If the forward declaration is a typedef, perhaps autocxx wasn't sure whether or not it involved a forward declaration. If you're sure it didn't, then you may be able to solve this by using instantiable!.", .0.to_cpp_name())]
    TypeContainingForwardDeclaration(QualifiedName),
    #[error("Found an attempt at using a type marked as blocked! ({})", .0.to_cpp_name())]
    Blocked(QualifiedName),
    #[error("This function or method uses a type where one of the template parameters was incomprehensible to bindgen/autocxx - probably because it uses template specialization.")]
    UnusedTemplateParam,
    #[error("Names containing __ are reserved by C++ so not acceptable to cxx")]
    TooManyUnderscores,
    #[error("This item relies on a type not known to autocxx ({})", .0.to_cpp_name())]
    UnknownDependentType(QualifiedName),
    #[error("This item depends on some other type(s) which autocxx could not generate, some of them are: {}", .0.iter().join(", "))]
    IgnoredDependent(HashSet<QualifiedName>),
    #[error("The item name '{0}' is a reserved word in Rust.")]
    ReservedName(String),
    #[error("This item name is used in multiple namespaces. At present, autocxx and cxx allow only one type of a given name. This limitation will be fixed in future. (Items found with this name: {})", .0.iter().join(", "))]
    DuplicateCxxBridgeName(Vec<String>),
    #[error("This is a method on a type which can't be used as the receiver in Rust (i.e. self/this). This is probably because some type involves template specialization.")]
    UnsupportedReceiver,
    #[error("A rust::Box<T> was encountered where T was not known to be a Rust type. Use rust_type!(T): {}", .0.to_cpp_name())]
    BoxContainingNonRustType(QualifiedName),
    #[error("A qualified Rust type was found (i.e. one containing ::): {}. Rust types must always be a simple identifier.", .0.to_cpp_name())]
    RustTypeWithAPath(QualifiedName),
    #[error("This type is nested within another struct/class, yet is abstract (or is not on the allowlist so we can't be sure). This is not yet supported by autocxx. If you don't believe this type is abstract, add it to the allowlist.")]
    AbstractNestedType,
    #[error("This typedef was nested within another struct/class. autocxx is unable to represent inner types if they might be abstract. Unfortunately, autocxx couldn't prove that this type isn't abstract, so it can't represent it.")]
    NestedOpaqueTypedef,
    #[error(
        "This type is nested within another struct/class with protected or private visibility."
    )]
    NonPublicNestedType,
    #[error("This function returns an rvalue reference (&&) which is not yet supported.")]
    RValueReturn,
    #[error("This method is private")]
    PrivateMethod,
    #[error("autocxx does not know how to generate bindings to operator=")]
    AssignmentOperator,
    #[error("This function was marked =delete")]
    Deleted,
    #[error("This structure has an rvalue reference field (&&) which is not yet supported.")]
    RValueReferenceField,
    #[error("This type was not on the allowlist, so we are not generating methods for it.")]
    MethodOfNonAllowlistedType,
    #[error("This type is templated, so we can't generate bindings. We will instead generate bindings for each instantiation.")]
    MethodOfGenericType,
    #[error("bindgen generated multiple different APIs (functions/types) with this name. autocxx doesn't know how to disambiguate them, so we won't generate bindings for any of them.")]
    DuplicateItemsFoundInParsing,
    #[error(
        "bindgen generated a move or copy constructor with an unexpected number of parameters."
    )]
    ConstructorWithOnlyOneParam,
    #[error("A copy or move constructor was found to take extra parameters. These are likely to be parameters with defaults, which are not yet supported by autocxx, so this constructor has been ignored.")]
    ConstructorWithMultipleParams,
    #[error("A C++ unique_ptr, shared_ptr or weak_ptr was found containing some type that cxx can't accommodate in that position ({})", .0.to_cpp_name())]
    InvalidTypeForCppPtr(QualifiedName),
    #[error("A C++ std::vector was found containing some type that cxx can't accommodate as a vector element ({})", .0.to_cpp_name())]
    InvalidTypeForCppVector(QualifiedName),
    #[error("Variadic functions are not supported by cxx or autocxx.")]
    Variadic,
    #[error("A type had a template inside a std::vector, which is not supported.")]
    GenericsWithinVector,
    #[error("This typedef takes generic parameters, not yet supported by autocxx.")]
    TypedefTakesGenericParameters,
    #[error("This method belonged to an item in an anonymous namespace, not currently supported.")]
    MethodInAnonymousNamespace,
    #[error("We're unable to make a concrete version of this template, because we found an error handling the template.")]
    ConcreteVersionOfIgnoredTemplate,
    #[error("bindgen decided to call this type _bindgen_ty_N because it couldn't deduce the correct name for it. That means we can't generate C++ bindings to it.")]
    BindgenTy,
<<<<<<< HEAD
    #[error("This is a typedef to a type in an anonymous namespace, not currently supported.")]
    TypedefToTypeInAnonymousNamespace,
=======
    #[error("This type refers to a generic type parameter of an outer type, which is not yet supported.")]
    ReferringToGenericTypeParam,
>>>>>>> 24307999
}

/// Ensures that error contexts are always created using the constructors in this
/// mod, therefore undergoing identifier sanitation.
#[derive(Clone)]
struct PhantomSanitized;

/// The context of an error, e.g. whether it applies to a function or a method.
/// This is used to generate suitable rustdoc in the output codegen so that
/// the errors can be revealed in rust-analyzer-based IDEs, etc.
#[derive(Clone)]
pub(crate) struct ErrorContext(ErrorContextType, PhantomSanitized);

/// All idents in this structure are guaranteed to be something we can safely codegen for.
#[derive(Clone)]
pub(crate) enum ErrorContextType {
    Item(Ident),
    SanitizedItem(Ident),
    Method { self_ty: Ident, method: Ident },
}

impl ErrorContext {
    pub(crate) fn new_for_item(id: Ident) -> Self {
        match Self::sanitize_error_ident(&id) {
            None => Self(ErrorContextType::Item(id), PhantomSanitized),
            Some(sanitized) => Self(ErrorContextType::SanitizedItem(sanitized), PhantomSanitized),
        }
    }

    pub(crate) fn new_for_method(self_ty: Ident, method: Ident) -> Self {
        // If this IgnoredItem relates to a method on a self_ty which we can't represent,
        // e.g. u8, then forget about trying to attach this error text to something within
        // an impl block.
        match Self::sanitize_error_ident(&self_ty) {
            None => Self(
                ErrorContextType::Method {
                    self_ty,
                    method: Self::sanitize_error_ident(&method).unwrap_or(method),
                },
                PhantomSanitized,
            ),
            Some(_) => Self(
                ErrorContextType::SanitizedItem(make_ident(format!("{}_{}", self_ty, method))),
                PhantomSanitized,
            ),
        }
    }

    /// Because errors may be generated for invalid types or identifiers,
    /// we may need to scrub the name
    fn sanitize_error_ident(id: &Ident) -> Option<Ident> {
        let qn = QualifiedName::new(&Namespace::new(), id.clone());
        if known_types().conflicts_with_built_in_type(&qn) {
            Some(make_ident(format!("{}_autocxx_error", qn.get_final_item())))
        } else {
            None
        }
    }

    pub(crate) fn get_type(&self) -> &ErrorContextType {
        &self.0
    }

    pub(crate) fn into_type(self) -> ErrorContextType {
        self.0
    }
}

impl std::fmt::Display for ErrorContext {
    fn fmt(&self, f: &mut std::fmt::Formatter<'_>) -> std::fmt::Result {
        match &self.0 {
            ErrorContextType::Item(id) | ErrorContextType::SanitizedItem(id) => write!(f, "{}", id),
            ErrorContextType::Method { self_ty, method } => write!(f, "{}::{}", self_ty, method),
        }
    }
}

#[derive(Clone)]
pub(crate) struct ConvertErrorWithContext(pub(crate) ConvertError, pub(crate) Option<ErrorContext>);

impl std::fmt::Debug for ConvertErrorWithContext {
    fn fmt(&self, f: &mut std::fmt::Formatter<'_>) -> std::fmt::Result {
        write!(f, "{}", self.0)
    }
}

impl std::fmt::Display for ConvertErrorWithContext {
    fn fmt(&self, f: &mut std::fmt::Formatter<'_>) -> std::fmt::Result {
        write!(f, "{}", self.0)
    }
}<|MERGE_RESOLUTION|>--- conflicted
+++ resolved
@@ -125,13 +125,10 @@
     ConcreteVersionOfIgnoredTemplate,
     #[error("bindgen decided to call this type _bindgen_ty_N because it couldn't deduce the correct name for it. That means we can't generate C++ bindings to it.")]
     BindgenTy,
-<<<<<<< HEAD
     #[error("This is a typedef to a type in an anonymous namespace, not currently supported.")]
     TypedefToTypeInAnonymousNamespace,
-=======
     #[error("This type refers to a generic type parameter of an outer type, which is not yet supported.")]
     ReferringToGenericTypeParam,
->>>>>>> 24307999
 }
 
 /// Ensures that error contexts are always created using the constructors in this
